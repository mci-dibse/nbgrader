{
 "cells": [
  {
   "cell_type": "markdown",
   "metadata": {},
   "source": [
    "# Managing assignment files manually"
   ]
  },
  {
   "cell_type": "markdown",
   "metadata": {},
   "source": [
    "Distributing assignments to students and collecting them can be a logistical nightmare. If you are relying on distributing the release version of the assignment to the students using your institution's existing learning management system the process of downloading the students submissions from the learning management system and then getting them back into ``nbgrader`` can be simplified by relying on some of nbgrader's built-in functionality."
   ]
  },
  {
   "cell_type": "raw",
   "metadata": {},
   "source": [
    ".. contents:: Table of Contents\n",
    "   :depth: 2"
   ]
  },
  {
   "cell_type": "markdown",
   "metadata": {},
   "source": [
    "## Releasing and fetching assignments"
   ]
  },
  {
   "cell_type": "markdown",
   "metadata": {},
   "source": [
    "After an assignment has been created using `nbgrader assign`, the instructor must actually release that assignment to students. This section of the documentation assumes you are using your institution's existing learning management system for distributing the release version of the assignment. It is also assumed that the students will fetch the assignments from - and submit their assignments to - the learning management system."
   ]
  },
  {
   "cell_type": "raw",
   "metadata": {},
   "source": [
    "If this is not the case and you are using nbgrader in a shared server environment, you can do this with the ``nbgrader release`` command (see :doc:`managing_assignment_files`)"
   ]
  },
  {
   "cell_type": "markdown",
   "metadata": {},
   "source": [
    "## Collecting assignments"
   ]
  },
  {
   "cell_type": "raw",
   "metadata": {},
   "source": [
    ".. seealso::\n",
    "\n",
    "    :doc:`/command_line_tools/nbgrader-zip-collect`\n",
    "        Command line options for ``nbgrader zip_collect``\n",
    "\n",
    "    :doc:`/plugins/zipcollect-plugin`\n",
    "        Plugins for ``nbgrader zip_collect``\n",
    "\n",
    "    :doc:`philosophy`\n",
    "        More details on how the nbgrader hierarchy is structured.\n",
    "\n",
    "    :doc:`/configuration/config_options`\n",
    "        Details on ``nbgrader_config.py``"
   ]
  },
  {
   "cell_type": "markdown",
   "metadata": {},
   "source": [
    "Once the students have submitted their assignments and you have downloaded these assignment files from your institution's learning management system, you can get theses files back into ``nbgrader`` by using the ``nbgrader zip_collect`` sub-command."
   ]
  },
  {
   "cell_type": "markdown",
   "metadata": {},
   "source": [
    "### Directory Structure:"
   ]
  },
  {
   "cell_type": "raw",
   "metadata": {},
   "source": [
    "``nbgrader zip_collect`` makes a few assumptions about how the downloaded assignment files are organized. By default, ``nbgrader zip_collect`` assumes that your downloaded assignment files will be organized with the following directory structure:\n",
    "::\n",
    "\n",
    "    {downloaded}/{assignment_id}/{collect_step}/\n",
    "\n",
    "where:\n",
    "\n",
    "* The ``downloaded`` directory is the main directory where your downloaded assignment files are placed.\n",
    "  This location can also be customized (see the :doc:`configuration options </configuration/config_options>`)\n",
    "  so that you can run the nbgrader commands from anywhere on your system, but still have them\n",
    "  operate on the same directory.\n",
    "\n",
    "* ``assignment_id`` corresponds to the unique name of an assignment.\n",
    "\n",
    "* The ``collect_step`` sub-directory corresponds to a step in the ``zip_collect`` workflow."
   ]
  },
  {
   "cell_type": "markdown",
   "metadata": {},
   "source": [
    "### Workflow"
   ]
  },
  {
   "cell_type": "raw",
   "metadata": {},
   "source": [
    "The workflow for using ``nbgrader zip_collect`` is\n",
    "\n",
    "1. You, as an instructor, place submitted files/archives in\n",
    "   ::\n",
    "\n",
    "       {downloaded}/{assignment_id}/{archive_directory}\n",
    "\n",
    "2. You run ``nbgrader zip_collect {assignment_id}``, which will:\n",
    "\n",
    "  a. Extract these archive files - or copy non-archive files - to\n",
    "     ::\n",
    "\n",
    "         {downloaded}/{assignment_id}/{extracted_directory}\n",
    "     \n",
    "  b. Copy these extracted files to\n",
    "     ::\n",
    "\n",
    "         {submitted_directory}/{student_id}/{assignment_id}/{notebook_id}.ipynb\n",
    "\n",
    "3. At this point you can use ``nbgrader autograde`` to grade the files in the submitted directory\n",
    "   (See :ref:`autograde-assignments`).\n",
    "\n",
    "There are a few subtleties about how ``nbgrader zip_collect`` determines the correct student and notebook ids, which we'll go through in the sections below."
   ]
  },
  {
   "cell_type": "markdown",
   "metadata": {},
   "source": [
    "### Step 1: Download submission files or archives"
   ]
  },
  {
   "cell_type": "raw",
   "metadata": {},
   "source": [
    "The first step in the collect process is to extract files from any archive (zip) files - and copy any non-archive files - found in the following directory:\n",
    "::\n",
    "\n",
    "    {downloaded}/{assignment_id}/{archive_directory}/\n",
    "\n",
    "where:\n",
    "\n",
    "* The ``archive_directory`` contains the actual submission files or archives downloaded from your institution's\n",
    "  learning management system. ``nbgrader zip_collect`` assumes you have already created this directory and placed all\n",
    "  downloaded submission files or archives in this directory."
   ]
  },
  {
   "cell_type": "markdown",
   "metadata": {},
   "source": [
    "For demo purposes we have already created the directories needed by the ``nbgrader zip_collect`` sub-command and placed the downloaded assignment submission files and archive (zip) files in there. For example we have one ``.zip`` file and one ``.ipynb`` file:"
   ]
  },
  {
   "cell_type": "code",
   "execution_count": 1,
   "metadata": {},
   "outputs": [
    {
     "name": "stdout",
     "output_type": "stream",
     "text": [
      "total ##\n",
<<<<<<< HEAD
      "-rw-r--r--. 1 nb_user nb_group 18465 Dec 14 10:41 notebooks.zip\n",
      "-rw-------. 1 nb_user nb_group  8870 May 31 20:11 ps1_hacker_attempt_2016-01-30-20-30-10_problem1.ipynb\n"
=======
      "-rw-r--r--. 1 nb_user nb_group [size] [date] [time] notebooks.zip\n",
      "-rw-------. 1 nb_user nb_group [size] [date] [time] ps1_hacker_attempt_2016-01-30-20-30-10_problem1.ipynb\n"
>>>>>>> 01284b77
     ]
    }
   ],
   "source": [
    "%%bash\n",
    "\n",
    "ls -l downloaded/ps1/archive"
   ]
  },
  {
   "cell_type": "markdown",
   "metadata": {},
   "source": [
    "But before we can run the ``nbgrader zip_collect`` sub-command we first need to specify a few config options:"
   ]
  },
  {
   "cell_type": "code",
   "execution_count": 2,
   "metadata": {},
   "outputs": [
    {
     "name": "stdout",
     "output_type": "stream",
     "text": [
      "Overwriting nbgrader_config.py\n"
     ]
    }
   ],
   "source": [
    "%%file nbgrader_config.py\n",
    "\n",
    "c = get_config()\n",
    "\n",
    "# Only set for demo purposes so as to not mess up the other documentation\n",
    "c.CourseDirectory.submitted_directory = 'submitted_zip'\n",
    "\n",
    "# Only collect submitted notebooks with valid names\n",
    "c.ZipCollectApp.strict = True\n",
    "\n",
    "# Apply this regular expression to the extracted file filename (absolute path)\n",
    "c.FileNameCollectorPlugin.named_regexp = (\n",
    "    '.*_(?P<student_id>\\w+)_attempt_'\n",
    "    '(?P<timestamp>[0-9\\-]+)_'\n",
    "    '(?P<file_id>.*)'\n",
    ")\n",
    "\n",
    "c.CourseDirectory.db_assignments = [dict(name=\"ps1\", duedate=\"2015-02-02 17:00:00 UTC\")]\n",
    "c.CourseDirectory.db_students = [\n",
    "    dict(id=\"bitdiddle\", first_name=\"Ben\", last_name=\"Bitdiddle\"),\n",
    "    dict(id=\"hacker\", first_name=\"Alyssa\", last_name=\"Hacker\")\n",
    "]"
   ]
  },
  {
   "cell_type": "markdown",
   "metadata": {},
   "source": [
    "Setting the ``strict`` flag ``True`` skips any submitted notebooks with invalid names.\n",
    "\n",
    "By default the ``nbgrader zip_collect`` sub-command uses the ``FileNameCollectorPlugin`` to collect files from the ``extracted_directory``. This is done by sending each filename (**absolute path**) through to the ``FileNameCollectorPlugin``, which in turn applies a named group regular expression (``named_regexp``) to the filename.\n",
    "\n",
    "The ``FileNameCollectorPlugin`` returns ``None`` if the given file should be skipped or it returns an object that must contain the ``student_id`` and ``file_id`` data, and can optionally contain the ``timestamp``, ``first_name``, ``last_name``, and ``email`` data.\n",
    "\n",
    "Thus if using the default ``FileNameCollectorPlugin`` you must at least supply the ``student_id`` and ``file_id`` named groups. This plugin assumes all extracted files have the same filename or path structure similar to the downloaded notebook:"
   ]
  },
  {
   "cell_type": "code",
   "execution_count": 3,
   "metadata": {},
   "outputs": [
    {
     "name": "stdout",
     "output_type": "stream",
     "text": [
      "total ##\n",
<<<<<<< HEAD
      "-rw-r--r--. 1 nb_user nb_group 18465 Dec 14 10:41 notebooks.zip\n",
      "-rw-------. 1 nb_user nb_group  8870 May 31 20:11 ps1_hacker_attempt_2016-01-30-20-30-10_problem1.ipynb\n"
=======
      "-rw-r--r--. 1 nb_user nb_group [size] [date] [time] notebooks.zip\n",
      "-rw-------. 1 nb_user nb_group [size] [date] [time] ps1_hacker_attempt_2016-01-30-20-30-10_problem1.ipynb\n"
>>>>>>> 01284b77
     ]
    }
   ],
   "source": [
    "%%bash\n",
    "\n",
    "ls -l downloaded/ps1/archive"
   ]
  },
  {
   "cell_type": "raw",
   "metadata": {},
   "source": [
    ".. note::\n",
    "\n",
    "    When collecting files in assignment sub-folders the ``file_id`` data must include the relative path to\n",
    "    ``{assignment_id}`` and the filename in order to preserve the assignment directory structure.\n",
    "\n",
    "If you wish to use a custom plugin for the ``ZipCollectApp`` see :doc:`/plugins/zipcollect-plugin` for more information."
   ]
  },
  {
   "cell_type": "markdown",
   "metadata": {},
   "source": [
    "Before we extract the files, we also need to have run ``nbgrader assign``:"
   ]
  },
  {
   "cell_type": "code",
   "execution_count": 4,
   "metadata": {},
   "outputs": [
    {
     "name": "stderr",
     "output_type": "stream",
     "text": [
      "[AssignApp | WARNING] Removing existing assignment: [NB_GRADER_ROOT]/nbgrader/docs/source/user_guide/release/ps1\n",
      "[AssignApp | INFO] Copying [NB_GRADER_ROOT]/nbgrader/docs/source/user_guide/source/./ps1/jupyter.png -> [NB_GRADER_ROOT]/nbgrader/docs/source/user_guide/release/./ps1/jupyter.png\n",
      "[AssignApp | INFO] Updating/creating assignment 'ps1': {'duedate': '2015-02-02 17:00:00 UTC'}\n",
      "[AssignApp | INFO] Converting notebook [NB_GRADER_ROOT]/nbgrader/docs/source/user_guide/source/./ps1/problem1.ipynb\n",
      "[AssignApp | INFO] Writing 8695 bytes to [NB_GRADER_ROOT]/nbgrader/docs/source/user_guide/release/./ps1/problem1.ipynb\n",
      "[AssignApp | INFO] Converting notebook [NB_GRADER_ROOT]/nbgrader/docs/source/user_guide/source/./ps1/problem2.ipynb\n",
      "[AssignApp | INFO] Writing 2314 bytes to [NB_GRADER_ROOT]/nbgrader/docs/source/user_guide/release/./ps1/problem2.ipynb\n",
      "[AssignApp | INFO] Setting destination file permissions to 644\n"
     ]
    }
   ],
   "source": [
    "%%bash\n",
    "\n",
    "nbgrader assign \"ps1\" --IncludeHeaderFooter.header=source/header.ipynb --force"
   ]
  },
  {
   "cell_type": "markdown",
   "metadata": {},
   "source": [
    "### Step 2: Extract, collect, and copy files"
   ]
  },
  {
   "cell_type": "raw",
   "metadata": {},
   "source": [
    "With the ``nbgrader_config.py`` file created we can now run the ``nbgrader zip_collect`` sub-command. This will:\n",
    "\n",
    "a. Extract archive - or copy non-archive - files from the ``{archive_directory}`` into\n",
    "   the following directory:\n",
    "   ::\n",
    "\n",
    "      {downloaded}/{assignment_id}/{extracted_directory}/\n",
    "\n",
    "b. Then collect and copy files from the ``extracted_directory`` above to the students\n",
    "   ``submitted_directory``:\n",
    "   ::\n",
    "\n",
    "       {submitted_directory}/{student_id}/{assignment_id}/{notebook_id}.ipynb\n",
    "\n",
    "For example:"
   ]
  },
  {
   "cell_type": "code",
   "execution_count": 5,
   "metadata": {},
   "outputs": [
    {
     "name": "stderr",
     "output_type": "stream",
     "text": [
      "[ZipCollectApp | INFO] Using file extractor: ExtractorPlugin\n",
      "[ZipCollectApp | INFO] Using file collector: FileNameCollectorPlugin\n",
      "[ZipCollectApp | WARNING] Directory not found. Creating: [NB_GRADER_ROOT]/nbgrader/docs/source/user_guide/downloaded/ps1/extracted\n",
      "[ZipCollectApp | INFO] Copying from: [NB_GRADER_ROOT]/nbgrader/docs/source/user_guide/downloaded/ps1/archive/ps1_hacker_attempt_2016-01-30-20-30-10_problem1.ipynb\n",
      "[ZipCollectApp | INFO]   Copying to: [NB_GRADER_ROOT]/nbgrader/docs/source/user_guide/downloaded/ps1/extracted/ps1_hacker_attempt_2016-01-30-20-30-10_problem1.ipynb\n",
      "[ZipCollectApp | INFO] Extracting from: [NB_GRADER_ROOT]/nbgrader/docs/source/user_guide/downloaded/ps1/archive/notebooks.zip\n",
      "[ZipCollectApp | INFO]   Extracting to: [NB_GRADER_ROOT]/nbgrader/docs/source/user_guide/downloaded/ps1/extracted/notebooks\n",
      "[ZipCollectApp | INFO] Start collecting files...\n",
      "[ZipCollectApp | INFO] Parsing file: [NB_GRADER_ROOT]/nbgrader/docs/source/user_guide/downloaded/ps1/extracted/notebooks/ps1_bitdiddle_attempt_2016-01-30-15-30-10_jupyter.png\n",
      "[ZipCollectApp | WARNING] Skipped submission with no match information provided: [NB_GRADER_ROOT]/nbgrader/docs/source/user_guide/downloaded/ps1/extracted/notebooks/ps1_bitdiddle_attempt_2016-01-30-15-30-10_jupyter.png\n",
      "[ZipCollectApp | INFO] Parsing file: [NB_GRADER_ROOT]/nbgrader/docs/source/user_guide/downloaded/ps1/extracted/notebooks/ps1_bitdiddle_attempt_2016-01-30-15-30-10_problem1.ipynb\n",
      "[ZipCollectApp | INFO] Parsing file: [NB_GRADER_ROOT]/nbgrader/docs/source/user_guide/downloaded/ps1/extracted/notebooks/ps1_bitdiddle_attempt_2016-01-30-15-30-10_problem2.ipynb\n",
      "[ZipCollectApp | INFO] Parsing file: [NB_GRADER_ROOT]/nbgrader/docs/source/user_guide/downloaded/ps1/extracted/notebooks/ps1_hacker_attempt_2016-01-30-16-30-10_jupyter.png\n",
      "[ZipCollectApp | WARNING] Skipped submission with no match information provided: [NB_GRADER_ROOT]/nbgrader/docs/source/user_guide/downloaded/ps1/extracted/notebooks/ps1_hacker_attempt_2016-01-30-16-30-10_jupyter.png\n",
      "[ZipCollectApp | INFO] Parsing file: [NB_GRADER_ROOT]/nbgrader/docs/source/user_guide/downloaded/ps1/extracted/notebooks/ps1_hacker_attempt_2016-01-30-16-30-10_myproblem1.ipynb\n",
      "[ZipCollectApp | WARNING] Skipped notebook with invalid name 'myproblem1.ipynb'\n",
      "[ZipCollectApp | INFO] Parsing file: [NB_GRADER_ROOT]/nbgrader/docs/source/user_guide/downloaded/ps1/extracted/notebooks/ps1_hacker_attempt_2016-01-30-16-30-10_problem2.ipynb\n",
      "[ZipCollectApp | INFO] Parsing file: [NB_GRADER_ROOT]/nbgrader/docs/source/user_guide/downloaded/ps1/extracted/ps1_hacker_attempt_2016-01-30-20-30-10_problem1.ipynb\n",
      "[ZipCollectApp | WARNING] 4 files collected, 3 files skipped\n",
      "[ZipCollectApp | INFO] Start transfering files...\n",
      "[ZipCollectApp | WARNING] Directory not found. Creating: [NB_GRADER_ROOT]/nbgrader/docs/source/user_guide/submitted_zip/bitdiddle/ps1\n",
      "[ZipCollectApp | INFO] Copying from: [NB_GRADER_ROOT]/nbgrader/docs/source/user_guide/downloaded/ps1/extracted/notebooks/ps1_bitdiddle_attempt_2016-01-30-15-30-10_problem1.ipynb\n",
      "[ZipCollectApp | INFO]   Copying to: [NB_GRADER_ROOT]/nbgrader/docs/source/user_guide/submitted_zip/bitdiddle/ps1/problem1.ipynb\n",
      "[ZipCollectApp | INFO] Copying from: [NB_GRADER_ROOT]/nbgrader/docs/source/user_guide/downloaded/ps1/extracted/notebooks/ps1_bitdiddle_attempt_2016-01-30-15-30-10_problem2.ipynb\n",
      "[ZipCollectApp | INFO]   Copying to: [NB_GRADER_ROOT]/nbgrader/docs/source/user_guide/submitted_zip/bitdiddle/ps1/problem2.ipynb\n",
      "[ZipCollectApp | INFO] Creating timestamp: [NB_GRADER_ROOT]/nbgrader/docs/source/user_guide/submitted_zip/bitdiddle/ps1/timestamp.txt\n",
      "[ZipCollectApp | WARNING] Directory not found. Creating: [NB_GRADER_ROOT]/nbgrader/docs/source/user_guide/submitted_zip/hacker/ps1\n",
      "[ZipCollectApp | INFO] Copying from: [NB_GRADER_ROOT]/nbgrader/docs/source/user_guide/downloaded/ps1/extracted/notebooks/ps1_hacker_attempt_2016-01-30-16-30-10_problem2.ipynb\n",
      "[ZipCollectApp | INFO]   Copying to: [NB_GRADER_ROOT]/nbgrader/docs/source/user_guide/submitted_zip/hacker/ps1/problem2.ipynb\n",
      "[ZipCollectApp | INFO] Copying from: [NB_GRADER_ROOT]/nbgrader/docs/source/user_guide/downloaded/ps1/extracted/ps1_hacker_attempt_2016-01-30-20-30-10_problem1.ipynb\n",
      "[ZipCollectApp | INFO]   Copying to: [NB_GRADER_ROOT]/nbgrader/docs/source/user_guide/submitted_zip/hacker/ps1/problem1.ipynb\n",
      "[ZipCollectApp | INFO] Creating timestamp: [NB_GRADER_ROOT]/nbgrader/docs/source/user_guide/submitted_zip/hacker/ps1/timestamp.txt\n"
     ]
    }
   ],
   "source": [
    "%%bash\n",
    "\n",
    "nbgrader zip_collect ps1 --force"
   ]
  },
  {
   "cell_type": "markdown",
   "metadata": {},
   "source": [
    "After running the ``nbgrader zip_collect`` sub-command, the archive (zip) files were extracted - and the non-archive files were copied - to the ``extracted_directory``:"
   ]
  },
  {
   "cell_type": "code",
   "execution_count": 6,
   "metadata": {},
   "outputs": [
    {
     "name": "stdout",
     "output_type": "stream",
     "text": [
      "total ##\n",
<<<<<<< HEAD
      "drwxr-xr-x. 2 nb_user nb_group 4096 May 31 20:12 notebooks\n",
      "-rw-------. 1 nb_user nb_group 8870 May 31 20:12 ps1_hacker_attempt_2016-01-30-20-30-10_problem1.ipynb\n",
      "total ##\n",
      "-rw-rw-r--. 1 nb_user nb_group 5733 May 31 20:12 ps1_bitdiddle_attempt_2016-01-30-15-30-10_jupyter.png\n",
      "-rw-rw-r--. 1 nb_user nb_group 7954 May 31 20:12 ps1_bitdiddle_attempt_2016-01-30-15-30-10_problem1.ipynb\n",
      "-rw-rw-r--. 1 nb_user nb_group 2288 May 31 20:12 ps1_bitdiddle_attempt_2016-01-30-15-30-10_problem2.ipynb\n",
      "-rw-rw-r--. 1 nb_user nb_group 5733 May 31 20:12 ps1_hacker_attempt_2016-01-30-16-30-10_jupyter.png\n",
      "-rw-rw-r--. 1 nb_user nb_group 9072 May 31 20:12 ps1_hacker_attempt_2016-01-30-16-30-10_myproblem1.ipynb\n",
      "-rw-rw-r--. 1 nb_user nb_group 2418 May 31 20:12 ps1_hacker_attempt_2016-01-30-16-30-10_problem2.ipynb\n"
=======
      "drwxr-xr-x. 2 nb_user nb_group [size] [date] [time] notebooks\n",
      "-rw-------. 1 nb_user nb_group [size] [date] [time] ps1_hacker_attempt_2016-01-30-20-30-10_problem1.ipynb\n",
      "total ##\n",
      "-rw-rw-r--. 1 nb_user nb_group [size] [date] [time] ps1_bitdiddle_attempt_2016-01-30-15-30-10_jupyter.png\n",
      "-rw-rw-r--. 1 nb_user nb_group [size] [date] [time] ps1_bitdiddle_attempt_2016-01-30-15-30-10_problem1.ipynb\n",
      "-rw-rw-r--. 1 nb_user nb_group [size] [date] [time] ps1_bitdiddle_attempt_2016-01-30-15-30-10_problem2.ipynb\n",
      "-rw-rw-r--. 1 nb_user nb_group [size] [date] [time] ps1_hacker_attempt_2016-01-30-16-30-10_jupyter.png\n",
      "-rw-rw-r--. 1 nb_user nb_group [size] [date] [time] ps1_hacker_attempt_2016-01-30-16-30-10_myproblem1.ipynb\n",
      "-rw-rw-r--. 1 nb_user nb_group [size] [date] [time] ps1_hacker_attempt_2016-01-30-16-30-10_problem2.ipynb\n"
>>>>>>> 01284b77
     ]
    }
   ],
   "source": [
    "%%bash\n",
    "\n",
    "ls -l downloaded/ps1/extracted/\n",
    "ls -l downloaded/ps1/extracted/notebooks/"
   ]
  },
  {
   "cell_type": "raw",
   "metadata": {},
   "source": [
    "By default archive files will be extracted into their own sub-directory in the ``extracted_directory`` and any archive files, within archive files, will also be extracted into their own sub-directory along the path. To change this default behavior you can write your own extractor plugin for ``zip_collect`` (see :doc:`/plugins/zipcollect-plugin`).\n",
    "\n",
    "These extracted files were then collected and copied into the students ``submitted_directory``:"
   ]
  },
  {
   "cell_type": "code",
   "execution_count": 7,
   "metadata": {},
   "outputs": [
    {
     "name": "stdout",
     "output_type": "stream",
     "text": [
      "total ##\n",
<<<<<<< HEAD
      "drwxr-xr-x. 3 nb_user nb_group 4096 May 31 20:12 nb_user\n",
      "drwxr-xr-x. 3 nb_user nb_group 4096 May 31 20:12 nb_user\n"
=======
      "drwxr-xr-x. 3 nb_user nb_group [size] [date] [time] nb_user\n",
      "drwxr-xr-x. 3 nb_user nb_group [size] [date] [time] nb_user\n"
>>>>>>> 01284b77
     ]
    }
   ],
   "source": [
    "%%bash\n",
    "\n",
    "ls -l submitted_zip"
   ]
  },
  {
   "cell_type": "code",
   "execution_count": 8,
   "metadata": {},
   "outputs": [
    {
     "name": "stdout",
     "output_type": "stream",
     "text": [
      "total ##\n",
<<<<<<< HEAD
      "-rw-------. 1 nb_user nb_group 8870 May 31 20:12 problem1.ipynb\n",
      "-rw-rw-r--. 1 nb_user nb_group 2418 May 31 20:12 problem2.ipynb\n",
      "-rw-r--r--. 1 nb_user nb_group   19 May 31 20:12 timestamp.txt\n"
=======
      "-rw-------. 1 nb_user nb_group [size] [date] [time] problem1.ipynb\n",
      "-rw-rw-r--. 1 nb_user nb_group [size] [date] [time] problem2.ipynb\n",
      "-rw-r--r--. 1 nb_user nb_group [size] [date] [time] timestamp.txt\n"
>>>>>>> 01284b77
     ]
    }
   ],
   "source": [
    "%%bash\n",
    "\n",
    "ls -l submitted_zip/hacker/ps1/"
   ]
  },
  {
   "cell_type": "markdown",
   "metadata": {},
   "source": [
    "## Custom plugins"
   ]
  },
  {
   "cell_type": "raw",
   "metadata": {},
   "source": [
    ".. seealso::\n",
    "\n",
    "    :doc:`/plugins/zipcollect-plugin`\n",
    "        Plugins for ``nbgrader zip_collect``\n",
    "\n",
    "Unfortunately, for the demo above, the timestamp strings from the filenames did not parse correctly:"
   ]
  },
  {
   "cell_type": "code",
   "execution_count": 9,
   "metadata": {},
   "outputs": [
    {
     "name": "stdout",
     "output_type": "stream",
     "text": [
      "2016-01-31 06:00:00"
     ]
    }
   ],
   "source": [
    "%%bash\n",
    "\n",
    "cat submitted_zip/hacker/ps1/timestamp.txt"
   ]
  },
  {
   "cell_type": "markdown",
   "metadata": {},
   "source": [
    "This is an issue with the underlying ``dateutils`` package used by ``nbgrader``. But not to worry, we can easily create a custom collector plugin to correct the timestamp strings when the files are collected, for example:"
   ]
  },
  {
   "cell_type": "code",
   "execution_count": 10,
   "metadata": {},
   "outputs": [
    {
     "name": "stdout",
     "output_type": "stream",
     "text": [
      "Writing plugin.py\n"
     ]
    }
   ],
   "source": [
    "%%file plugin.py\n",
    "\n",
    "from nbgrader.plugins import FileNameCollectorPlugin\n",
    "\n",
    "\n",
    "class CustomPlugin(FileNameCollectorPlugin):\n",
    "    def collect(self, submission_file):\n",
    "        info = super(CustomPlugin, self).collect(submission_file)\n",
    "        if info is not None:\n",
    "            info['timestamp'] = '{}-{}-{} {}:{}:{}'.format(\n",
    "                *tuple(info['timestamp'].split('-'))\n",
    "            )\n",
    "        return info"
   ]
  },
  {
   "cell_type": "code",
   "execution_count": 11,
   "metadata": {},
   "outputs": [
    {
     "name": "stderr",
     "output_type": "stream",
     "text": [
      "[ZipCollectApp | INFO] Using file extractor: ExtractorPlugin\n",
      "[ZipCollectApp | INFO] Using file collector: CustomPlugin\n",
      "[ZipCollectApp | WARNING] Clearing existing files in [NB_GRADER_ROOT]/nbgrader/docs/source/user_guide/downloaded/ps1/extracted\n",
      "[ZipCollectApp | INFO] Copying from: [NB_GRADER_ROOT]/nbgrader/docs/source/user_guide/downloaded/ps1/archive/ps1_hacker_attempt_2016-01-30-20-30-10_problem1.ipynb\n",
      "[ZipCollectApp | INFO]   Copying to: [NB_GRADER_ROOT]/nbgrader/docs/source/user_guide/downloaded/ps1/extracted/ps1_hacker_attempt_2016-01-30-20-30-10_problem1.ipynb\n",
      "[ZipCollectApp | INFO] Extracting from: [NB_GRADER_ROOT]/nbgrader/docs/source/user_guide/downloaded/ps1/archive/notebooks.zip\n",
      "[ZipCollectApp | INFO]   Extracting to: [NB_GRADER_ROOT]/nbgrader/docs/source/user_guide/downloaded/ps1/extracted/notebooks\n",
      "[ZipCollectApp | INFO] Start collecting files...\n",
      "[ZipCollectApp | INFO] Parsing file: [NB_GRADER_ROOT]/nbgrader/docs/source/user_guide/downloaded/ps1/extracted/notebooks/ps1_bitdiddle_attempt_2016-01-30-15-30-10_jupyter.png\n",
      "[ZipCollectApp | WARNING] Skipped submission with no match information provided: [NB_GRADER_ROOT]/nbgrader/docs/source/user_guide/downloaded/ps1/extracted/notebooks/ps1_bitdiddle_attempt_2016-01-30-15-30-10_jupyter.png\n",
      "[ZipCollectApp | INFO] Parsing file: [NB_GRADER_ROOT]/nbgrader/docs/source/user_guide/downloaded/ps1/extracted/notebooks/ps1_bitdiddle_attempt_2016-01-30-15-30-10_problem1.ipynb\n",
      "[ZipCollectApp | INFO] Parsing file: [NB_GRADER_ROOT]/nbgrader/docs/source/user_guide/downloaded/ps1/extracted/notebooks/ps1_bitdiddle_attempt_2016-01-30-15-30-10_problem2.ipynb\n",
      "[ZipCollectApp | INFO] Parsing file: [NB_GRADER_ROOT]/nbgrader/docs/source/user_guide/downloaded/ps1/extracted/notebooks/ps1_hacker_attempt_2016-01-30-16-30-10_jupyter.png\n",
      "[ZipCollectApp | WARNING] Skipped submission with no match information provided: [NB_GRADER_ROOT]/nbgrader/docs/source/user_guide/downloaded/ps1/extracted/notebooks/ps1_hacker_attempt_2016-01-30-16-30-10_jupyter.png\n",
      "[ZipCollectApp | INFO] Parsing file: [NB_GRADER_ROOT]/nbgrader/docs/source/user_guide/downloaded/ps1/extracted/notebooks/ps1_hacker_attempt_2016-01-30-16-30-10_myproblem1.ipynb\n",
      "[ZipCollectApp | WARNING] Skipped notebook with invalid name 'myproblem1.ipynb'\n",
      "[ZipCollectApp | INFO] Parsing file: [NB_GRADER_ROOT]/nbgrader/docs/source/user_guide/downloaded/ps1/extracted/notebooks/ps1_hacker_attempt_2016-01-30-16-30-10_problem2.ipynb\n",
      "[ZipCollectApp | INFO] Parsing file: [NB_GRADER_ROOT]/nbgrader/docs/source/user_guide/downloaded/ps1/extracted/ps1_hacker_attempt_2016-01-30-20-30-10_problem1.ipynb\n",
      "[ZipCollectApp | WARNING] 4 files collected, 3 files skipped\n",
      "[ZipCollectApp | INFO] Start transfering files...\n",
      "[ZipCollectApp | WARNING] Clearing existing files in [NB_GRADER_ROOT]/nbgrader/docs/source/user_guide/submitted_zip/bitdiddle/ps1\n",
      "[ZipCollectApp | INFO] Copying from: [NB_GRADER_ROOT]/nbgrader/docs/source/user_guide/downloaded/ps1/extracted/notebooks/ps1_bitdiddle_attempt_2016-01-30-15-30-10_problem1.ipynb\n",
      "[ZipCollectApp | INFO]   Copying to: [NB_GRADER_ROOT]/nbgrader/docs/source/user_guide/submitted_zip/bitdiddle/ps1/problem1.ipynb\n",
      "[ZipCollectApp | INFO] Copying from: [NB_GRADER_ROOT]/nbgrader/docs/source/user_guide/downloaded/ps1/extracted/notebooks/ps1_bitdiddle_attempt_2016-01-30-15-30-10_problem2.ipynb\n",
      "[ZipCollectApp | INFO]   Copying to: [NB_GRADER_ROOT]/nbgrader/docs/source/user_guide/submitted_zip/bitdiddle/ps1/problem2.ipynb\n",
      "[ZipCollectApp | INFO] Creating timestamp: [NB_GRADER_ROOT]/nbgrader/docs/source/user_guide/submitted_zip/bitdiddle/ps1/timestamp.txt\n",
      "[ZipCollectApp | WARNING] Clearing existing files in [NB_GRADER_ROOT]/nbgrader/docs/source/user_guide/submitted_zip/hacker/ps1\n",
      "[ZipCollectApp | INFO] Copying from: [NB_GRADER_ROOT]/nbgrader/docs/source/user_guide/downloaded/ps1/extracted/notebooks/ps1_hacker_attempt_2016-01-30-16-30-10_problem2.ipynb\n",
      "[ZipCollectApp | INFO]   Copying to: [NB_GRADER_ROOT]/nbgrader/docs/source/user_guide/submitted_zip/hacker/ps1/problem2.ipynb\n",
      "[ZipCollectApp | INFO] Copying from: [NB_GRADER_ROOT]/nbgrader/docs/source/user_guide/downloaded/ps1/extracted/ps1_hacker_attempt_2016-01-30-20-30-10_problem1.ipynb\n",
      "[ZipCollectApp | INFO]   Copying to: [NB_GRADER_ROOT]/nbgrader/docs/source/user_guide/submitted_zip/hacker/ps1/problem1.ipynb\n",
      "[ZipCollectApp | INFO] Creating timestamp: [NB_GRADER_ROOT]/nbgrader/docs/source/user_guide/submitted_zip/hacker/ps1/timestamp.txt\n"
     ]
    }
   ],
   "source": [
    "%%bash\n",
    "\n",
    "# Use force flag to overwrite existing files\n",
    "nbgrader zip_collect --force --collector=plugin.CustomPlugin ps1"
   ]
  },
  {
   "cell_type": "markdown",
   "metadata": {},
   "source": [
    "The ``--force`` flag is used this time to overwrite existing extracted and submitted files. Now if we check the timestamp we see it parsed correctly:"
   ]
  },
  {
   "cell_type": "code",
   "execution_count": 12,
   "metadata": {},
   "outputs": [
    {
     "name": "stdout",
     "output_type": "stream",
     "text": [
      "2016-01-30 20:30:10"
     ]
    }
   ],
   "source": [
    "%%bash\n",
    "\n",
    "cat submitted_zip/hacker/ps1/timestamp.txt"
   ]
  },
  {
   "cell_type": "markdown",
   "metadata": {},
   "source": [
    "Note that there should only ever be *one* instructor who runs the ``nbgrader zip_collect`` command (and there should probably only be one instructor -- the same instructor -- who runs `nbgrader assign`, `nbgrader autograde` and `nbgrader formgrade` as well). However this does not mean that only one instructor can do the grading, it just means that only one instructor manages the assignment files. Other instructors can still perform grading by accessing the formgrader URL."
   ]
  }
 ],
 "metadata": {
  "kernelspec": {
   "display_name": "Python",
   "language": "python",
   "name": "python"
  }
 },
 "nbformat": 4,
 "nbformat_minor": 1
}<|MERGE_RESOLUTION|>--- conflicted
+++ resolved
@@ -180,13 +180,8 @@
      "output_type": "stream",
      "text": [
       "total ##\n",
-<<<<<<< HEAD
-      "-rw-r--r--. 1 nb_user nb_group 18465 Dec 14 10:41 notebooks.zip\n",
-      "-rw-------. 1 nb_user nb_group  8870 May 31 20:11 ps1_hacker_attempt_2016-01-30-20-30-10_problem1.ipynb\n"
-=======
       "-rw-r--r--. 1 nb_user nb_group [size] [date] [time] notebooks.zip\n",
       "-rw-------. 1 nb_user nb_group [size] [date] [time] ps1_hacker_attempt_2016-01-30-20-30-10_problem1.ipynb\n"
->>>>>>> 01284b77
      ]
     }
    ],
@@ -264,13 +259,8 @@
      "output_type": "stream",
      "text": [
       "total ##\n",
-<<<<<<< HEAD
-      "-rw-r--r--. 1 nb_user nb_group 18465 Dec 14 10:41 notebooks.zip\n",
-      "-rw-------. 1 nb_user nb_group  8870 May 31 20:11 ps1_hacker_attempt_2016-01-30-20-30-10_problem1.ipynb\n"
-=======
       "-rw-r--r--. 1 nb_user nb_group [size] [date] [time] notebooks.zip\n",
       "-rw-------. 1 nb_user nb_group [size] [date] [time] ps1_hacker_attempt_2016-01-30-20-30-10_problem1.ipynb\n"
->>>>>>> 01284b77
      ]
     }
    ],
@@ -420,17 +410,6 @@
      "output_type": "stream",
      "text": [
       "total ##\n",
-<<<<<<< HEAD
-      "drwxr-xr-x. 2 nb_user nb_group 4096 May 31 20:12 notebooks\n",
-      "-rw-------. 1 nb_user nb_group 8870 May 31 20:12 ps1_hacker_attempt_2016-01-30-20-30-10_problem1.ipynb\n",
-      "total ##\n",
-      "-rw-rw-r--. 1 nb_user nb_group 5733 May 31 20:12 ps1_bitdiddle_attempt_2016-01-30-15-30-10_jupyter.png\n",
-      "-rw-rw-r--. 1 nb_user nb_group 7954 May 31 20:12 ps1_bitdiddle_attempt_2016-01-30-15-30-10_problem1.ipynb\n",
-      "-rw-rw-r--. 1 nb_user nb_group 2288 May 31 20:12 ps1_bitdiddle_attempt_2016-01-30-15-30-10_problem2.ipynb\n",
-      "-rw-rw-r--. 1 nb_user nb_group 5733 May 31 20:12 ps1_hacker_attempt_2016-01-30-16-30-10_jupyter.png\n",
-      "-rw-rw-r--. 1 nb_user nb_group 9072 May 31 20:12 ps1_hacker_attempt_2016-01-30-16-30-10_myproblem1.ipynb\n",
-      "-rw-rw-r--. 1 nb_user nb_group 2418 May 31 20:12 ps1_hacker_attempt_2016-01-30-16-30-10_problem2.ipynb\n"
-=======
       "drwxr-xr-x. 2 nb_user nb_group [size] [date] [time] notebooks\n",
       "-rw-------. 1 nb_user nb_group [size] [date] [time] ps1_hacker_attempt_2016-01-30-20-30-10_problem1.ipynb\n",
       "total ##\n",
@@ -440,7 +419,6 @@
       "-rw-rw-r--. 1 nb_user nb_group [size] [date] [time] ps1_hacker_attempt_2016-01-30-16-30-10_jupyter.png\n",
       "-rw-rw-r--. 1 nb_user nb_group [size] [date] [time] ps1_hacker_attempt_2016-01-30-16-30-10_myproblem1.ipynb\n",
       "-rw-rw-r--. 1 nb_user nb_group [size] [date] [time] ps1_hacker_attempt_2016-01-30-16-30-10_problem2.ipynb\n"
->>>>>>> 01284b77
      ]
     }
    ],
@@ -470,13 +448,8 @@
      "output_type": "stream",
      "text": [
       "total ##\n",
-<<<<<<< HEAD
-      "drwxr-xr-x. 3 nb_user nb_group 4096 May 31 20:12 nb_user\n",
-      "drwxr-xr-x. 3 nb_user nb_group 4096 May 31 20:12 nb_user\n"
-=======
       "drwxr-xr-x. 3 nb_user nb_group [size] [date] [time] nb_user\n",
       "drwxr-xr-x. 3 nb_user nb_group [size] [date] [time] nb_user\n"
->>>>>>> 01284b77
      ]
     }
    ],
@@ -496,15 +469,9 @@
      "output_type": "stream",
      "text": [
       "total ##\n",
-<<<<<<< HEAD
-      "-rw-------. 1 nb_user nb_group 8870 May 31 20:12 problem1.ipynb\n",
-      "-rw-rw-r--. 1 nb_user nb_group 2418 May 31 20:12 problem2.ipynb\n",
-      "-rw-r--r--. 1 nb_user nb_group   19 May 31 20:12 timestamp.txt\n"
-=======
       "-rw-------. 1 nb_user nb_group [size] [date] [time] problem1.ipynb\n",
       "-rw-rw-r--. 1 nb_user nb_group [size] [date] [time] problem2.ipynb\n",
       "-rw-r--r--. 1 nb_user nb_group [size] [date] [time] timestamp.txt\n"
->>>>>>> 01284b77
      ]
     }
    ],
