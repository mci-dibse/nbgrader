"""Tornado handlers for nbgrader assignment list web service."""

import os
import json
import contextlib
import traceback

from tornado import web
from textwrap import dedent

from notebook.utils import url_path_join as ujoin
from notebook.base.handlers import IPythonHandler
from traitlets import Unicode, default
from traitlets.config import LoggingConfigurable, Config
from jupyter_core.paths import jupyter_config_path

from ...apps import NbGrader
from ...coursedir import CourseDirectory
from ...exchange import ExchangeList, ExchangeFetch, ExchangeSubmit
from ...auth import Authenticator
from ... import __version__ as nbgrader_version


static = os.path.join(os.path.dirname(__file__), 'static')


@contextlib.contextmanager
def chdir(dirname):
    currdir = os.getcwd()
    os.chdir(dirname)
    yield
    os.chdir(currdir)


class AssignmentList(LoggingConfigurable):

    def load_config(self):
        paths = jupyter_config_path()
        paths.insert(0, os.getcwd())

        config_found = False
        full_config = Config()
        for config in NbGrader._load_config_files("nbgrader_config", path=paths, log=self.log):
            full_config.merge(config)
            config_found = True

        if not config_found:
            self.log.warning("No nbgrader_config.py file found. Rerun with DEBUG log level to see where nbgrader is looking.")

        return full_config

    @contextlib.contextmanager
    def get_assignment_dir_config(self):
        # first get the exchange assignment directory
        with chdir(self.parent.notebook_dir):
            config = self.load_config()

        lister = ExchangeList(config=config)
        assignment_dir = lister.assignment_dir

        # now cd to the full assignment directory and load the config again
        with chdir(assignment_dir):
            for new_config in NbGrader._load_config_files("nbgrader_config", path=[os.getcwd()], log=self.log):
                config.merge(new_config)
            yield config

    def list_released_assignments(self, course_id=None):
        with self.get_assignment_dir_config() as config:
            try:
                if course_id:
                    config.CourseDirectory.course_id = course_id

                coursedir = CourseDirectory(config=config)
                authenticator = Authenticator(config=config)
                lister = ExchangeList(
                    coursedir=coursedir,
                    authenticator=authenticator,
                    config=config)
                assignments = lister.start()

            except:
                self.log.error(traceback.format_exc())
                retvalue = {
                    "success": False,
                    "value": traceback.format_exc()
                }

            else:
                for assignment in assignments:
                    if assignment['status'] == 'fetched':
                        assignment['path'] = os.path.relpath(assignment['path'], self.parent.notebook_dir)
                        for notebook in assignment['notebooks']:
                            notebook['path'] = os.path.relpath(notebook['path'], self.parent.notebook_dir)
                retvalue = {
                    "success": True,
                    "value": sorted(assignments, key=lambda x: (x['course_id'], x['assignment_id']))
                }

        return retvalue

    def list_submitted_assignments(self, course_id=None):
        with self.get_assignment_dir_config() as config:
            try:
                config.ExchangeList.cached = True
                if course_id:
                    config.CourseDirectory.course_id = course_id

                coursedir = CourseDirectory(config=config)
                authenticator = Authenticator(config=config)
                lister = ExchangeList(
                    coursedir=coursedir,
                    authenticator=authenticator,
                    config=config)
                assignments = lister.start()

            except:
                self.log.error(traceback.format_exc())
                retvalue = {
                    "success": False,
                    "value": traceback.format_exc()
                }

            else:
                retvalue = {
                    "success": True,
                    "value": sorted(assignments, key=lambda x: x['timestamp'], reverse=True)
                }

        return retvalue

    def list_assignments(self, course_id=None):
        released = self.list_released_assignments(course_id=course_id)
        if not released['success']:
            return released

        submitted = self.list_submitted_assignments(course_id=course_id)
        if not submitted['success']:
            return submitted

        retvalue = {
            "success": True,
            "value": released["value"] + submitted["value"]
        }

        return retvalue

    def list_courses(self):
        assignments = self.list_assignments()
        if not assignments["success"]:
            return assignments

        retvalue = {
            "success": True,
            "value": sorted(list(set([x["course_id"] for x in assignments["value"]])))
        }

        return retvalue

    def fetch_assignment(self, course_id, assignment_id):
        with self.get_assignment_dir_config() as config:
            try:
<<<<<<< HEAD
                config = self.load_config()
                config.CourseDirectory.course_id = course_id
=======
                config.Exchange.course_id = course_id
>>>>>>> 994d54aa
                config.CourseDirectory.assignment_id = assignment_id

                coursedir = CourseDirectory(config=config)
                authenticator = Authenticator(config=config)
                fetch = ExchangeFetch(
                    coursedir=coursedir,
                    authenticator=authenticator,
                    config=config)
                fetch.start()

            except:
                self.log.error(traceback.format_exc())
                retvalue = {
                    "success": False,
                    "value": traceback.format_exc()
                }

            else:
                retvalue = {
                    "success": True
                }

        return retvalue

    def submit_assignment(self, course_id, assignment_id):
        with self.get_assignment_dir_config() as config:
            try:
<<<<<<< HEAD
                config = self.load_config()
                config.CourseDirectory.course_id = course_id
=======
                config.Exchange.course_id = course_id
>>>>>>> 994d54aa
                config.CourseDirectory.assignment_id = assignment_id

                coursedir = CourseDirectory(config=config)
                authenticator = Authenticator(config=config)
                submit = ExchangeSubmit(
                    coursedir=coursedir,
                    authenticator=authenticator,
                    config=config)
                submit.start()

            except:
                self.log.error(traceback.format_exc())
                retvalue = {
                    "success": False,
                    "value": traceback.format_exc()
                }

            else:
                retvalue = {
                    "success": True
                }

        return retvalue


class BaseAssignmentHandler(IPythonHandler):

    @property
    def manager(self):
        return self.settings['assignment_list_manager']


class AssignmentListHandler(BaseAssignmentHandler):

    @web.authenticated
    def get(self):
        course_id = self.get_argument('course_id')
        self.finish(json.dumps(self.manager.list_assignments(course_id=course_id)))


class AssignmentActionHandler(BaseAssignmentHandler):

    @web.authenticated
    def post(self, action):
        if action == 'fetch':
            assignment_id = self.get_argument('assignment_id')
            course_id = self.get_argument('course_id')
            self.manager.fetch_assignment(course_id, assignment_id)
            self.finish(json.dumps(self.manager.list_assignments(course_id=course_id)))
        elif action == 'submit':
            assignment_id = self.get_argument('assignment_id')
            course_id = self.get_argument('course_id')
            output = self.manager.submit_assignment(course_id, assignment_id)
            if output['success']:
                self.finish(json.dumps(self.manager.list_assignments(course_id=course_id)))
            else:
                self.finish(json.dumps(output))


class CourseListHandler(BaseAssignmentHandler):

    @web.authenticated
    def get(self):
        self.finish(json.dumps(self.manager.list_courses()))


class NbGraderVersionHandler(BaseAssignmentHandler):

    @web.authenticated
    def get(self):
        ui_version = self.get_argument('version')
        if ui_version != nbgrader_version:
            msg = dedent(
                """
                The version of the Assignment List nbextension does not match
                the server extension; the nbextension version is {} while the
                server version is {}. This can happen if you have recently
                upgraded nbgrader, and may cause this extension to not work
                correctly. To fix the problem, please see the nbgrader
                installation instructions:
                http://nbgrader.readthedocs.io/en/stable/user_guide/installation.html
                """.format(ui_version, nbgrader_version)
            ).strip().replace("\n", " ")
            self.log.error(msg)
            result = {"success": False, "message": msg}
        else:
            result = {"success": True}

        self.finish(json.dumps(result))


#-----------------------------------------------------------------------------
# URL to handler mappings
#-----------------------------------------------------------------------------


_assignment_action_regex = r"(?P<action>fetch|submit)"

default_handlers = [
    (r"/assignments", AssignmentListHandler),
    (r"/assignments/%s" % _assignment_action_regex, AssignmentActionHandler),
    (r"/courses", CourseListHandler),
    (r"/nbgrader_version", NbGraderVersionHandler)
]


def load_jupyter_server_extension(nbapp):
    """Load the nbserver"""
    nbapp.log.info("Loading the assignment_list nbgrader serverextension")
    webapp = nbapp.web_app
    webapp.settings['assignment_list_manager'] = AssignmentList(parent=nbapp)
    base_url = webapp.settings['base_url']
    webapp.add_handlers(".*$", [
        (ujoin(base_url, pat), handler)
        for pat, handler in default_handlers
    ])<|MERGE_RESOLUTION|>--- conflicted
+++ resolved
@@ -159,12 +159,8 @@
     def fetch_assignment(self, course_id, assignment_id):
         with self.get_assignment_dir_config() as config:
             try:
-<<<<<<< HEAD
                 config = self.load_config()
                 config.CourseDirectory.course_id = course_id
-=======
-                config.Exchange.course_id = course_id
->>>>>>> 994d54aa
                 config.CourseDirectory.assignment_id = assignment_id
 
                 coursedir = CourseDirectory(config=config)
@@ -192,12 +188,8 @@
     def submit_assignment(self, course_id, assignment_id):
         with self.get_assignment_dir_config() as config:
             try:
-<<<<<<< HEAD
                 config = self.load_config()
                 config.CourseDirectory.course_id = course_id
-=======
-                config.Exchange.course_id = course_id
->>>>>>> 994d54aa
                 config.CourseDirectory.assignment_id = assignment_id
 
                 coursedir = CourseDirectory(config=config)
