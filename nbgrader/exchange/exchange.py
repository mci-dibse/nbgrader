import os
import datetime
import sys
import shutil
import glob

from textwrap import dedent

from dateutil.tz import gettz
from traitlets.config import LoggingConfigurable
from traitlets import Unicode, Bool, Instance, Type, default, validate
from jupyter_core.paths import jupyter_data_dir

from ..utils import check_directory, ignore_patterns
from ..coursedir import CourseDirectory
from ..auth import Authenticator

class ExchangeError(Exception):
    pass


class Exchange(LoggingConfigurable):

<<<<<<< HEAD
=======
    course_id = Unicode(
        '',
        help=dedent(
            """
            A key that is unique per instructor and course. This MUST be
            specified, either by setting the config option, or using the
            --course option on the command line.
            """
        )
    ).tag(config=True)

    assignment_dir = Unicode(
        ".",
        help=dedent(
            """
            Local path for storing student assignments.  Defaults to '.'
            which is normally Jupyter's notebook_dir.
            """
        )
    ).tag(config=True)


    @validate('course_id')
    def _validate_course_id(self, proposal):
        if proposal['value'].strip() != proposal['value']:
            self.log.warning("course_id '%s' has trailing whitespace, stripping it away", proposal['value'])
        return proposal['value'].strip()

>>>>>>> 994d54aa
    timezone = Unicode(
        "UTC",
        help="Timezone for recording timestamps"
    ).tag(config=True)

    timestamp_format = Unicode(
        "%Y-%m-%d %H:%M:%S.%f %Z",
        help="Format string for timestamps"
    ).tag(config=True)

    root = Unicode(
        "/srv/nbgrader/exchange",
        help="The nbgrader exchange directory writable to everyone. MUST be preexisting."
    ).tag(config=True)

    cache = Unicode(
        "",
        help="Local cache directory for nbgrader submit and nbgrader list. Defaults to $JUPYTER_DATA_DIR/nbgrader_cache"
    ).tag(config=True)

    @default("cache")
    def _cache_default(self):
        return os.path.join(jupyter_data_dir(), 'nbgrader_cache')

    path_includes_course = Bool(
        False,
        help=dedent(
            """
            Whether the path for fetching/submitting  assignments should be
            prefixed with the course name. If this is `False`, then the path
            will be something like `./ps1`. If this is `True`, then the path
            will be something like `./course123/ps1`.
            """
        )
    ).tag(config=True)

    coursedir = Instance(CourseDirectory, allow_none=True)
    authenticator = Instance(Authenticator, allow_none=True)

    def __init__(self, coursedir=None, authenticator=None, **kwargs):
        self.coursedir = coursedir
        self.authenticator = authenticator
        super(Exchange, self).__init__(**kwargs)

    def fail(self, msg):
        self.log.fatal(msg)
        raise ExchangeError(msg)

    def set_timestamp(self):
        """Set the timestap using the configured timezone."""
        tz = gettz(self.timezone)
        if tz is None:
            self.fail("Invalid timezone: {}".format(self.timezone))
        self.timestamp = datetime.datetime.now(tz).strftime(self.timestamp_format)

    def set_perms(self, dest, fileperms, dirperms):
        all_dirs = []
        for dirname, _, filenames in os.walk(dest):
            for filename in filenames:
                os.chmod(os.path.join(dirname, filename), fileperms)
            all_dirs.append(dirname)

        for dirname in all_dirs[::-1]:
            os.chmod(dirname, dirperms)

    def ensure_root(self):
        """See if the exchange directory exists and is writable, fail if not."""
        if not check_directory(self.root, write=True, execute=True):
            self.fail("Unwritable directory, please contact your instructor: {}".format(self.root))

    def init_src(self):
        """Compute and check the source paths for the transfer."""
        raise NotImplementedError

    def init_dest(self):
        """Compute and check the destination paths for the transfer."""
        raise NotImplementedError

    def copy_files(self):
        """Actually do the file transfer."""
        raise NotImplementedError

    def do_copy(self, src, dest, log=None):
        """
        Copy the src dir to the dest dir, omitting excluded
        file/directories, non included files, and too large files, as
        specified by the options coursedir.ignore, coursedir.include
        and coursedir.max_file_size.
        """
        shutil.copytree(src, dest,
                        ignore=ignore_patterns(exclude=self.coursedir.ignore,
                                               include=self.coursedir.include,
                                               max_file_size=self.coursedir.max_file_size,
                                               log=self.log))

    def start(self):
        if sys.platform == 'win32':
            self.fail("Sorry, the exchange is not available on Windows.")

        self.ensure_root()
        self.set_timestamp()

        self.init_src()
        self.init_dest()
        self.copy_files()

    def _assignment_not_found(self, src_path, other_path):
        msg = "Assignment not found at: {}".format(src_path)
        self.log.fatal(msg)
        found = glob.glob(other_path)
        if found:
            # Normally it is a bad idea to put imports in the middle of
            # a function, but we do this here because otherwise fuzzywuzzy
            # prints an annoying message about python-Levenshtein every
            # time nbgrader is run.
            from fuzzywuzzy import fuzz
            scores = sorted([(fuzz.ratio(self.src_path, x), x) for x in found])
            self.log.error("Did you mean: %s", scores[-1][1])

        raise ExchangeError(msg)<|MERGE_RESOLUTION|>--- conflicted
+++ resolved
@@ -21,19 +21,6 @@
 
 class Exchange(LoggingConfigurable):
 
-<<<<<<< HEAD
-=======
-    course_id = Unicode(
-        '',
-        help=dedent(
-            """
-            A key that is unique per instructor and course. This MUST be
-            specified, either by setting the config option, or using the
-            --course option on the command line.
-            """
-        )
-    ).tag(config=True)
-
     assignment_dir = Unicode(
         ".",
         help=dedent(
@@ -44,14 +31,6 @@
         )
     ).tag(config=True)
 
-
-    @validate('course_id')
-    def _validate_course_id(self, proposal):
-        if proposal['value'].strip() != proposal['value']:
-            self.log.warning("course_id '%s' has trailing whitespace, stripping it away", proposal['value'])
-        return proposal['value'].strip()
-
->>>>>>> 994d54aa
     timezone = Unicode(
         "UTC",
         help="Timezone for recording timestamps"
