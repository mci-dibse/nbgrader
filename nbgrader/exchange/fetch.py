--- conflicted
+++ resolved
@@ -14,12 +14,7 @@
     def init_src(self):
         if self.coursedir.course_id == '':
             self.fail("No course id specified. Re-run with --course flag.")
-<<<<<<< HEAD
-        courses = self.get_user_courses(self.coursedir.student_id)
-        if not self.coursedir.course_id in courses:
-=======
-        if not self.authenticator.has_access(self.coursedir.student_id, self.course_id):
->>>>>>> 4dee9e23
+        if not self.authenticator.has_access(self.coursedir.student_id, self.coursedir.course_id):
             self.fail("You do not have access to this course.")
 
         self.course_path = os.path.join(self.root, self.coursedir.course_id)
