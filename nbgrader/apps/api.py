import glob
import re
import sys
import os
import six
import logging

from traitlets.config import LoggingConfigurable, Config
from traitlets import Instance, Enum, Unicode, observe

from ..coursedir import CourseDirectory
from ..converters import Assign, Autograde, Feedback
from ..exchange import ExchangeList, ExchangeRelease, ExchangeReleaseFeedback, ExchangeFetchFeedback, ExchangeCollect, ExchangeError, ExchangeSubmit
from ..api import MissingEntry, Gradebook, Student, SubmittedAssignment
from ..utils import parse_utc, temp_attrs, capture_log, as_timezone, to_numeric_tz


class NbGraderAPI(LoggingConfigurable):
    """A high-level API for using nbgrader."""

    coursedir = Instance(CourseDirectory, allow_none=True)

    # The log level for the application
    log_level = Enum(
        (0, 10, 20, 30, 40, 50, 'DEBUG', 'INFO', 'WARN', 'ERROR', 'CRITICAL'),
        default_value=logging.INFO,
        help="Set the log level by value or name."
    ).tag(config=True)

    timezone = Unicode(
        "UTC",
        help="Timezone for displaying timestamps"
    ).tag(config=True)

    timestamp_format = Unicode(
        "%Y-%m-%d %H:%M:%S %Z",
        help="Format string for displaying timestamps"
    ).tag(config=True)

    @observe('log_level')
    def _log_level_changed(self, change):
        """Adjust the log level when log_level is set."""
        new = change.new
        if isinstance(new, six.string_types):
            new = getattr(logging, new)
            self.log_level = new
        self.log.setLevel(new)

    def __init__(self, coursedir=None, **kwargs):
        """Initialize the API.

        Arguments
        ---------
        coursedir: :class:`nbgrader.coursedir.CourseDirectory`
            (Optional) A course directory object.
        kwargs:
            Additional keyword arguments (e.g. ``parent``, ``config``)

        """
        self.log.setLevel(self.log_level)
        super(NbGraderAPI, self).__init__(**kwargs)

        if coursedir is None:
            self.coursedir = CourseDirectory(parent=self)
        else:
            self.coursedir = coursedir

        if sys.platform != 'win32':
            lister = ExchangeList(coursedir=self.coursedir, parent=self)
            self.course_id = lister.course_id
            self.exchange = lister.root

            try:
                lister.start()
            except ExchangeError:
                self.exchange_missing = True
            else:
                self.exchange_missing = False

        else:
            self.course_id = ''
            self.exchange = ''
            self.exchange_missing = True

    @property
    def exchange_is_functional(self):
        return self.course_id and not self.exchange_missing and sys.platform != 'win32'

    @property
    def gradebook(self):
        """An instance of :class:`nbgrader.api.Gradebook`.

        Note that each time this property is accessed, a new gradebook is
        created. The user is responsible for destroying the gradebook through
        :func:`~nbgrader.api.Gradebook.close`.

        """
        return Gradebook(self.coursedir.db_url)

    def get_source_assignments(self):
        """Get the names of all assignments in the `source` directory.

        Returns
        -------
        assignments: set
            A set of assignment names

        """
        filenames = glob.glob(self.coursedir.format_path(
            self.coursedir.source_directory,
            student_id='.',
            assignment_id='*'))

        assignments = set([])
        for filename in filenames:
            # skip files that aren't directories
            if not os.path.isdir(filename):
                continue

            # parse out the assignment name
            regex = self.coursedir.format_path(
                self.coursedir.source_directory,
                student_id='.',
                assignment_id='(?P<assignment_id>.*)',
                escape=True)

            matches = re.match(regex, filename)
            if matches:
                assignments.add(matches.groupdict()['assignment_id'])

        return assignments

    def get_released_assignments(self):
        """Get the names of all assignments that have been released to the
        exchange directory. If the course id is blank, this returns an empty
        set.

        Returns
        -------
        assignments: set
            A set of assignment names

        """
        if self.exchange_is_functional:
            lister = ExchangeList(coursedir=self.coursedir, parent=self)
            released = set([x['assignment_id'] for x in lister.start()])
        else:
            released = set([])

        return released

    def get_submitted_students(self, assignment_id):
        """Get the ids of students that have submitted a given assignment
        (determined by whether or not a submission exists in the `submitted`
        directory).

        Arguments
        ---------
        assignment_id: string
            The name of the assignment. May be * to select for all assignments.

        Returns
        -------
        students: set
            A set of student ids

        """
        # get the names of all student submissions in the `submitted` directory
        filenames = glob.glob(self.coursedir.format_path(
            self.coursedir.submitted_directory,
            student_id='*',
            assignment_id=assignment_id))

        students = set([])
        for filename in filenames:
            # skip files that aren't directories
            if not os.path.isdir(filename):
                continue

            # parse out the student id
            if assignment_id == "*":
                assignment_id = ".*"
            regex = self.coursedir.format_path(
                self.coursedir.submitted_directory,
                student_id='(?P<student_id>.*)',
                assignment_id=assignment_id,
                escape=True)

            matches = re.match(regex, filename)
            if matches:
                students.add(matches.groupdict()['student_id'])

        return students

    def get_submitted_timestamp(self, assignment_id, student_id):
        """Gets the timestamp of a submitted assignment.

        Arguments
        ---------
        assignment_id: string
            The assignment name
        student_id: string
            The student id

        Returns
        -------
        timestamp: datetime.datetime or None
            The timestamp of the submission, or None if the timestamp does
            not exist

        """
        assignment_dir = os.path.abspath(self.coursedir.format_path(
            self.coursedir.submitted_directory,
            student_id,
            assignment_id))

        timestamp_pth = os.path.join(assignment_dir, 'timestamp.txt')
        if os.path.exists(timestamp_pth):
            with open(timestamp_pth, 'r') as fh:
                return parse_utc(fh.read().strip())

    def get_autograded_students(self, assignment_id):
        """Get the ids of students whose submission for a given assignment
        has been autograded. This is determined based on satisfying all of the
        following criteria:

        1. There is a directory present in the `autograded` directory.
        2. The submission is present in the database.
        3. The timestamp of the autograded submission is the same as the
           timestamp of the original submission (in the `submitted` directory).

        Returns
        -------
        students: set
            A set of student ids

        """
        # get all autograded submissions
        with self.gradebook as gb:
            ag_timestamps = dict(gb.db\
                .query(Student.id, SubmittedAssignment.timestamp)\
                .join(SubmittedAssignment)\
                .filter(SubmittedAssignment.name == assignment_id)\
                .all())
            ag_students = set(ag_timestamps.keys())

        students = set([])
        for student_id in ag_students:
            # skip files that aren't directories
            filename = self.coursedir.format_path(
                self.coursedir.autograded_directory,
                student_id=student_id,
                assignment_id=assignment_id)
            if not os.path.isdir(filename):
                continue

            # get the timestamps and check whether the submitted timestamp is
            # newer than the autograded timestamp
            submitted_timestamp = self.get_submitted_timestamp(assignment_id, student_id)
            autograded_timestamp = ag_timestamps[student_id]
            if submitted_timestamp != autograded_timestamp:
                continue

            students.add(student_id)

        return students

    def get_assignment(self, assignment_id, released=None):
        """Get information about an assignment given its name.

        Arguments
        ---------
        assignment_id: string
            The name of the assignment
        released: list
            (Optional) A set of names of released assignments, obtained via
            self.get_released_assignments().

        Returns
        -------
        assignment: dict
            A dictionary containing information about the assignment

        """
        # get the set of released assignments if not given
        if not released:
            released = self.get_released_assignments()

        # check whether there is a source version of the assignment
        sourcedir = os.path.abspath(self.coursedir.format_path(
            self.coursedir.source_directory,
            student_id='.',
            assignment_id=assignment_id))
        if not os.path.isdir(sourcedir):
            return

        # see if there is information about the assignment in the database
        try:
            with self.gradebook as gb:
                db_assignment = gb.find_assignment(assignment_id)
                assignment = db_assignment.to_dict()
                if db_assignment.duedate:
                    ts = as_timezone(db_assignment.duedate, self.timezone)
                    assignment["display_duedate"] = ts.strftime(self.timestamp_format)
                    assignment["duedate_notimezone"] = ts.replace(tzinfo=None).isoformat()
                else:
                    assignment["display_duedate"] = None
                    assignment["duedate_notimezone"] = None
                assignment["duedate_timezone"] = to_numeric_tz(self.timezone)
                assignment["average_score"] = gb.average_assignment_score(assignment_id)
                assignment["average_code_score"] = gb.average_assignment_code_score(assignment_id)
                assignment["average_written_score"] = gb.average_assignment_written_score(assignment_id)
                assignment["average_task_score"] = gb.average_assignment_task_score(assignment_id)

        except MissingEntry:
            assignment = {
                "id": None,
                "name": assignment_id,
                "duedate": None,
                "display_duedate": None,
                "duedate_notimezone": None,
                "duedate_timezone": to_numeric_tz(self.timezone),
                "average_score": 0,
                "average_code_score": 0,
                "average_written_score": 0,
                "average_task_score": 0,
                "max_score": 0,
                "max_code_score": 0,
                "max_written_score": 0,
                "max_task_score": 0
            }

        # get released status
        if not self.exchange_is_functional:
            assignment["releaseable"] = False
            assignment["status"] = "draft"
        else:
            assignment["releaseable"] = True
            if assignment_id in released:
                assignment["status"] = "released"
            else:
                assignment["status"] = "draft"

        # get source directory
        assignment["source_path"] = os.path.relpath(sourcedir, self.coursedir.root)

        # get release directory
        releasedir = os.path.abspath(self.coursedir.format_path(
            self.coursedir.release_directory,
            student_id='.',
            assignment_id=assignment_id))
        if os.path.exists(releasedir):
            assignment["release_path"] = os.path.relpath(releasedir, self.coursedir.root)
        else:
            assignment["release_path"] = None

        # number of submissions
        assignment["num_submissions"] = len(self.get_submitted_students(assignment_id))

        return assignment

    def get_assignments(self):
        """Get a list of information about all assignments.

        Returns
        -------
        assignments: list
            A list of dictionaries containing information about each assignment

        """
        released = self.get_released_assignments()

        assignments = []
        for x in self.get_source_assignments():
            assignments.append(self.get_assignment(x, released=released))

        assignments.sort(key=lambda x: (x["duedate"] if x["duedate"] is not None else "None", x["name"]))
        return assignments

    def get_notebooks(self, assignment_id):
        """Get a list of notebooks in an assignment.

        Arguments
        ---------
        assignment_id: string
            The name of the assignment

        Returns
        -------
        notebooks: list
            A list of dictionaries containing information about each notebook

        """
        with self.gradebook as gb:
            try:
                assignment = gb.find_assignment(assignment_id)
            except MissingEntry:
                assignment = None

            # if the assignment exists in the database
            if assignment and assignment.notebooks:
                notebooks = []
                for notebook in assignment.notebooks:
                    x = notebook.to_dict()
                    x["average_score"] = gb.average_notebook_score(notebook.name, assignment.name)
                    x["average_code_score"] = gb.average_notebook_code_score(notebook.name, assignment.name)
                    x["average_written_score"] = gb.average_notebook_written_score(notebook.name, assignment.name)
                    x["average_task_score"] = gb.average_notebook_task_score(notebook.name, assignment.name)
                    notebooks.append(x)

            # if it doesn't exist in the database
            else:
                sourcedir = self.coursedir.format_path(
                    self.coursedir.source_directory,
                    student_id='.',
                    assignment_id=assignment_id)
                escaped_sourcedir = self.coursedir.format_path(
                    self.coursedir.source_directory,
                    student_id='.',
                    assignment_id=assignment_id,
                    escape=True)

                notebooks = []
                for filename in glob.glob(os.path.join(sourcedir, "*.ipynb")):
                    regex = re.escape(os.path.sep).join([escaped_sourcedir, "(?P<notebook_id>.*).ipynb"])
                    matches = re.match(regex, filename)
                    notebook_id = matches.groupdict()['notebook_id']
                    notebooks.append({
                        "name": notebook_id,
                        "id": None,
                        "average_score": 0,
                        "average_code_score": 0,
                        "average_written_score": 0,
                        "average_task_score": 0,
                        "max_score": 0,
                        "max_code_score": 0,
                        "max_written_score": 0,
                        "max_task_score": 0,
                        "needs_manual_grade": False,
                        "num_submissions": 0
                    })

        return notebooks

    def get_submission(self, assignment_id, student_id, ungraded=None, students=None):
        """Get information about a student's submission of an assignment.

        Arguments
        ---------
        assignment_id: string
            The name of the assignment
        student_id: string
            The student's id
        ungraded: set
            (Optional) A set of student ids corresponding to students whose
            submissions have not yet been autograded.
        students: dict
            (Optional) A dictionary of dictionaries, keyed by student id,
            containing information about students.

        Returns
        -------
        submission: dict
            A dictionary containing information about the submission

        """
        if ungraded is None:
            autograded = self.get_autograded_students(assignment_id)
            ungraded = self.get_submitted_students(assignment_id) - autograded
        if students is None:
            students = {x['id']: x for x in self.get_students()}

        if student_id in ungraded:
            ts = self.get_submitted_timestamp(assignment_id, student_id)
            if ts:
                timestamp = ts.isoformat()
                display_timestamp = as_timezone(ts, self.timezone).strftime(self.timestamp_format)
            else:
                timestamp = None
                display_timestamp = None

            submission = {
                "id": None,
                "name": assignment_id,
                "timestamp": timestamp,
                "display_timestamp": display_timestamp,
                "score": 0.0,
                "max_score": 0.0,
                "code_score": 0.0,
                "max_code_score": 0.0,
                "written_score": 0.0,
                "max_written_score": 0.0,
                "task_score": 0.0,
                "max_task_score": 0.0,
                "needs_manual_grade": False,
                "autograded": False,
                "submitted": True,
                "student": student_id,
            }

            if student_id not in students:
                submission["last_name"] = None
                submission["first_name"] = None
            else:
                submission["last_name"] = students[student_id]["last_name"]
                submission["first_name"] = students[student_id]["first_name"]

        elif student_id in autograded:
            with self.gradebook as gb:
                try:
                    db_submission = gb.find_submission(assignment_id, student_id)
                    submission = db_submission.to_dict()
                    if db_submission.timestamp:
                        submission["display_timestamp"] = as_timezone(
                            db_submission.timestamp, self.timezone).strftime(self.timestamp_format)
                    else:
                        submission["display_timestamp"] = None

                except MissingEntry:
                    return None

            submission["autograded"] = True
            submission["submitted"] = True

        else:
            submission = {
                "id": None,
                "name": assignment_id,
                "timestamp": None,
                "display_timestamp": None,
                "score": 0.0,
                "max_score": 0.0,
                "code_score": 0.0,
                "max_code_score": 0.0,
                "written_score": 0.0,
                "max_written_score": 0.0,
                "task_score": 0.0,
                "max_task_score": 0.0,
                "needs_manual_grade": False,
                "autograded": False,
                "submitted": False,
                "student": student_id,
            }

            if student_id not in students:
                submission["last_name"] = None
                submission["first_name"] = None
            else:
                submission["last_name"] = students[student_id]["last_name"]
                submission["first_name"] = students[student_id]["first_name"]

        return submission

    def get_submissions(self, assignment_id):
        """Get a list of submissions of an assignment. Each submission
        corresponds to a student.

        Arguments
        ---------
        assignment_id: string
            The name of the assignment

        Returns
        -------
        notebooks: list
            A list of dictionaries containing information about each submission

        """
        with self.gradebook as gb:
            db_submissions = gb.submission_dicts(assignment_id)

        ungraded = self.get_submitted_students(assignment_id) - self.get_autograded_students(assignment_id)
        students = {x['id']: x for x in self.get_students()}
        submissions = []
        for submission in db_submissions:
            if submission["student"] in ungraded:
                continue
            ts = submission["timestamp"]
            if ts:
                submission["timestamp"] = ts.isoformat()
                submission["display_timestamp"] = as_timezone(
                    ts, self.timezone).strftime(self.timestamp_format)
            else:
                submission["timestamp"] = None
                submission["display_timestamp"] = None
            submission["autograded"] = True
            submission["submitted"] = True
            submissions.append(submission)

        for student_id in ungraded:
            submission = self.get_submission(
                assignment_id, student_id, ungraded=ungraded, students=students)
            submissions.append(submission)

        submissions.sort(key=lambda x: x["student"])
        return submissions

    def _filter_existing_notebooks(self, assignment_id, notebooks):
        """Filters a list of notebooks so that it only includes those notebooks
        which actually exist on disk.

        This functionality is necessary for cases where student delete or rename
        on or more notebooks in their assignment, but still submit the assignment.

        Arguments
        ---------
        assignment_id: string
            The name of the assignment
        notebooks: list
            List of :class:`~nbgrader.api.SubmittedNotebook` objects

        Returns
        -------
        submissions: list
            List of :class:`~nbgrader.api.SubmittedNotebook` objects

        """
        # Making a filesystem call for every notebook in the assignment
        # can be very slow on certain setups, such as using NFS, see
        # https://github.com/jupyter/nbgrader/issues/929
        #
        # If students are using the exchange and submitting with
        # ExchangeSubmit.strict == True, then all the notebooks we expect
        # should be here already so we don't need to filter for only
        # existing notebooks in that case.
        if self.exchange_is_functional:
            app = ExchangeSubmit(coursedir=self.coursedir, parent=self)
            if app.strict:
                return sorted(notebooks, key=lambda x: x.id)

        submissions = list()
        for nb in notebooks:
            filename = os.path.join(
                os.path.abspath(self.coursedir.format_path(
                    self.coursedir.autograded_directory,
                    student_id=nb.student.id,
                    assignment_id=assignment_id)),
                "{}.ipynb".format(nb.name))

            if os.path.exists(filename):
                submissions.append(nb)

        return sorted(submissions, key=lambda x: x.id)

    def get_notebook_submission_indices(self, assignment_id, notebook_id):
        """Get a dictionary mapping unique submission ids to indices of the
        submissions relative to the full list of submissions.

        Arguments
        ---------
        assignment_id: string
            The name of the assignment
        notebook_id: string
            The name of the notebook

        Returns
        -------
        indices: dict
            A dictionary mapping submission ids to the index of each submission

        """
        with self.gradebook as gb:
            notebooks = gb.notebook_submissions(notebook_id, assignment_id)
            submissions = self._filter_existing_notebooks(assignment_id, notebooks)
        return dict([(x.id, i) for i, x in enumerate(submissions)])

    def get_notebook_submissions(self, assignment_id, notebook_id):
        """Get a list of submissions for a particular notebook in an assignment.

        Arguments
        ---------
        assignment_id: string
            The name of the assignment
        notebook_id: string
            The name of the notebook

        Returns
        -------
        submissions: list
            A list of dictionaries containing information about each submission.

        """
        with self.gradebook as gb:
            try:
                gb.find_notebook(notebook_id, assignment_id)
            except MissingEntry:
                return []

            submissions = gb.notebook_submission_dicts(notebook_id, assignment_id)

        indices = self.get_notebook_submission_indices(assignment_id, notebook_id)
        for nb in submissions:
            nb['index'] = indices.get(nb['id'], None)

        submissions = [x for x in submissions if x['index'] is not None]
        submissions.sort(key=lambda x: x["id"])
        return submissions

    def get_student(self, student_id, submitted=None):
        """Get a dictionary containing information about the given student.

        Arguments
        ---------
        student_id: string
            The unique id of the student
        submitted: set
            (Optional) A set of unique ids of students who have submitted an assignment

        Returns
        -------
        student: dictionary
            A dictionary containing information about the student, or None if
            the student does not exist

        """
        if submitted is None:
            submitted = self.get_submitted_students("*")

        try:
            with self.gradebook as gb:
                student = gb.find_student(student_id).to_dict()

        except MissingEntry:
            if student_id in submitted:
                student = {
                    "id": student_id,
                    "last_name": None,
                    "first_name": None,
                    "email": None,
                    "lms_user_id": None,
                    "score": 0.0,
                    "max_score": 0.0
                }

            else:
                return None

        return student

    def get_students(self):
        """Get a list containing information about all the students in class.

        Returns
        -------
        students: list
            A list of dictionaries containing information about all the students

        """
        with self.gradebook as gb:
            in_db = set([x.id for x in gb.students])
            students = gb.student_dicts()

        submitted = self.get_submitted_students("*")
        for student_id in (submitted - in_db):
            students.append({
                "id": student_id,
                "last_name": None,
                "first_name": None,
                "email": None,
                "lms_user_id": None,
                "score": 0.0,
                "max_score": 0.0
            })

        students.sort(key=lambda x: (x["last_name"] or "None", x["first_name"] or "None", x["id"]))
        return students

    def get_student_submissions(self, student_id):
        """Get information about all submissions from a particular student.

        Arguments
        ---------
        student_id: string
            The unique id of the student

        Returns
        -------
        submissions: list
            A list of dictionaries containing information about all the student's
            submissions

        """
        # return just an empty list if the student doesn't exist
        submissions = []
        for assignment_id in self.get_source_assignments():
            submission = self.get_submission(assignment_id, student_id)
            submissions.append(submission)

        submissions.sort(key=lambda x: x["name"])
        return submissions

    def get_student_notebook_submissions(self, student_id, assignment_id):
        """Gets information about all notebooks within a submitted assignment.

        Arguments
        ---------
        student_id: string
            The unique id of the student
        assignment_id: string
            The name of the assignment

        Returns
        -------
        submissions: list
            A list of dictionaries containing information about the submissions

        """
        with self.gradebook as gb:
            try:
                assignment = gb.find_submission(assignment_id, student_id)
                student = assignment.student
            except MissingEntry:
                return []

            submissions = []
            for notebook in assignment.notebooks:
                filename = os.path.join(
                    os.path.abspath(self.coursedir.format_path(
                        self.coursedir.autograded_directory,
                        student_id=student_id,
                        assignment_id=assignment_id)),
                    "{}.ipynb".format(notebook.name))

                if os.path.exists(filename):
                    submissions.append(notebook.to_dict())
                else:
                    submissions.append({
                        "id": None,
                        "name": notebook.name,
                        "student": student_id,
                        "last_name": student.last_name,
                        "first_name": student.first_name,
                        "score": 0,
                        "max_score": notebook.max_score,
                        "code_score": 0,
                        "max_code_score": notebook.max_code_score,
                        "written_score": 0,
                        "max_written_score": notebook.max_written_score,
                        "task_score": 0,
                        "max_task_score": notebook.max_task_score,
                        "needs_manual_grade": False,
                        "failed_tests": False,
                        "flagged": False
                    })

        submissions.sort(key=lambda x: x["name"])
        return submissions

    def assign(self, assignment_id, force=True, create=True):
        """Run ``nbgrader assign`` for a particular assignment.

        Arguments
        ---------
        assignment_id: string
            The name of the assignment
        force: bool
            Whether to force creating the student version, even if it already
            exists.
        create: bool
            Whether to create the assignment in the database, if it doesn't
            already exist.

        Returns
        -------
        result: dict
            A dictionary with the following keys (error and log may or may not be present):

            - success (bool): whether or not the operation completed successfully
            - error (string): formatted traceback
            - log (string): captured log output

        """
        with temp_attrs(self.coursedir, assignment_id=assignment_id):
            app = Assign(coursedir=self.coursedir, parent=self)
            app.force = force
            app.create_assignment = create
            return capture_log(app)

    def unrelease(self, assignment_id):
        """Run ``nbgrader list --remove`` for a particular assignment.

        Arguments
        ---------
        assignment_id: string
            The name of the assignment

        Returns
        -------
        result: dict
            A dictionary with the following keys (error and log may or may not be present):

            - success (bool): whether or not the operation completed successfully
            - error (string): formatted traceback
            - log (string): captured log output

        """
        if sys.platform != 'win32':
            with temp_attrs(self.coursedir, assignment_id=assignment_id):
                app = ExchangeList(coursedir=self.coursedir, parent=self)
                app.remove = True
                return capture_log(app)

    def release(self, assignment_id):
        """Run ``nbgrader release`` for a particular assignment.

        Arguments
        ---------
        assignment_id: string
            The name of the assignment

        Returns
        -------
        result: dict
            A dictionary with the following keys (error and log may or may not be present):

            - success (bool): whether or not the operation completed successfully
            - error (string): formatted traceback
            - log (string): captured log output

        """
        if sys.platform != 'win32':
            with temp_attrs(self.coursedir, assignment_id=assignment_id):
                app = ExchangeRelease(coursedir=self.coursedir, parent=self)
                return capture_log(app)

    def collect(self, assignment_id, update=True):
        """Run ``nbgrader collect`` for a particular assignment.

        Arguments
        ---------
        assignment_id: string
            The name of the assignment
        update: bool
            Whether to update already-collected assignments with newer
            submissions, if they exist

        Returns
        -------
        result: dict
            A dictionary with the following keys (error and log may or may not be present):

            - success (bool): whether or not the operation completed successfully
            - error (string): formatted traceback
            - log (string): captured log output

        """
        if sys.platform != 'win32':
            with temp_attrs(self.coursedir, assignment_id=assignment_id):
                app = ExchangeCollect(coursedir=self.coursedir, parent=self)
                app.update = update
                return capture_log(app)

    def autograde(self, assignment_id, student_id, force=True, create=True):
        """Run ``nbgrader autograde`` for a particular assignment and student.

        Arguments
        ---------
        assignment_id: string
            The name of the assignment
        student_id: string
            The unique id of the student
        force: bool
            Whether to autograde the submission, even if it's already been
            autograded
        create: bool
            Whether to create students in the database if they don't already
            exist

        Returns
        -------
        result: dict
            A dictionary with the following keys (error and log may or may not be present):

            - success (bool): whether or not the operation completed successfully
            - error (string): formatted traceback
            - log (string): captured log output

        """
        with temp_attrs(self.coursedir, assignment_id=assignment_id, student_id=student_id):
            app = Autograde(coursedir=self.coursedir, parent=self)
            app.force = force
            app.create_student = create
            return capture_log(app)

    def generate_feedback(self, assignment_id, student_id=None):
        """Run ``nbgrader generate_feedback`` for a particular assignment and student.

        Arguments
        ---------
        assignment_id: string
            The name of the assignment
        student_id: string
            The name of the student (optional). If not provided, then generate
            feedback from autograded submissions.

        Returns
        -------
        result: dict
            A dictionary with the following keys (error and log may or may not be present):

            - success (bool): whether or not the operation completed successfully
            - error (string): formatted traceback
            - log (string): captured log output

        """
        if student_id is not None:
            with temp_attrs(self.coursedir,
                            assignment_id=assignment_id,
                            student_id=student_id):
                app = Feedback(coursedir=self.coursedir, parent=self)
                c = Config()
                c.HTMLExporter.template_file = 'feedback.tpl'
                app.update_config(c)
                return capture_log(app)
        else:
            with temp_attrs(self.coursedir,
                            assignment_id=assignment_id):
                app = Feedback(coursedir=self.coursedir, parent=self)
                c = Config()
                c.HTMLExporter.template_file = 'feedback.tpl'
                app.update_config(c)
                return capture_log(app)

    def release_feedback(self, assignment_id, student_id=None):
        """Run ``nbgrader release_feedback`` for a particular assignment/student.

        Arguments
        ---------
        assignment_id: string
            The name of the assignment
        assignment_id: string
            The name of the student (optional). If not provided, then release
            all generated feedback.

        Returns
        -------
        result: dict
            A dictionary with the following keys (error and log may or may not be present):

            - success (bool): whether or not the operation completed successfully
            - error (string): formatted traceback
            - log (string): captured log output

        """
        if student_id is not None:
            with temp_attrs(self.coursedir, assignment_id=assignment_id, student_id=student_id):
                app = ExchangeReleaseFeedback(coursedir=self.coursedir, parent=self)
                return capture_log(app)
        else:
            with temp_attrs(self.coursedir, assignment_id=assignment_id, student_id='*'):
                app = ExchangeReleaseFeedback(coursedir=self.coursedir, parent=self)
                return capture_log(app)

    def fetch_feedback(self, assignment_id, student_id):
        """Run ``nbgrader fetch_feedback`` for a particular assignment/student.

        Arguments
        ---------
        assignment_id: string
            The name of the assignment
        student_id: string
            The name of the student.

        Returns
        -------
        result: dict
            A dictionary with the following keys (error and log may or may not be present):

            - success (bool): whether or not the operation completed successfully
            - error (string): formatted traceback
            - log (string): captured log output
            - value (list of dict): all submitted assignments

        """
        with temp_attrs(self.coursedir, assignment_id=assignment_id, student_id=student_id):
            app = ExchangeFetchFeedback(coursedir=self.coursedir, parent=self)
            ret_dic = capture_log(app)
<<<<<<< HEAD
=======
            # assignment tab needs a 'value' field with the info needed to repopulate
            # the tables. Lister_rel gives the information for the "Downloaded assignments" part
            # and lister_sub the info for the "Submitted assignments" part   
>>>>>>> 69f369cc
        with temp_attrs(self.coursedir, assignment_id='*', student_id=student_id):
            lister_rel = ExchangeList(inbound=False, cached=True, coursedir=self.coursedir, config=self.config)
            assignments = lister_rel.start() 
            ret_dic["value"] = sorted(assignments, key=lambda x: (x['course_id'], x['assignment_id']))
        return ret_dic<|MERGE_RESOLUTION|>--- conflicted
+++ resolved
@@ -1075,12 +1075,9 @@
         with temp_attrs(self.coursedir, assignment_id=assignment_id, student_id=student_id):
             app = ExchangeFetchFeedback(coursedir=self.coursedir, parent=self)
             ret_dic = capture_log(app)
-<<<<<<< HEAD
-=======
             # assignment tab needs a 'value' field with the info needed to repopulate
             # the tables. Lister_rel gives the information for the "Downloaded assignments" part
             # and lister_sub the info for the "Submitted assignments" part   
->>>>>>> 69f369cc
         with temp_attrs(self.coursedir, assignment_id='*', student_id=student_id):
             lister_rel = ExchangeList(inbound=False, cached=True, coursedir=self.coursedir, config=self.config)
             assignments = lister_rel.start() 
