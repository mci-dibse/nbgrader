--- conflicted
+++ resolved
@@ -37,14 +37,9 @@
     ),
     'create': (
         {'Assign': {'create_assignment': True}},
-<<<<<<< HEAD
-        "Create an entry for the assignment in the database, if one does not already exist."
-    ),  
-=======
         "Deprecated: Create an entry for the assignment in the database, if one does not already exist. "
         "This is now the default."
     ),
->>>>>>> 994d54aa
     'force': (
         {'BaseConverter': {'force': True}},
         "Overwrite an assignment/submission if it already exists."
