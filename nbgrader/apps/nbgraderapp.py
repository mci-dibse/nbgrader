#!/usr/bin/env python
# coding: utf-8

import sys
import os

from textwrap import dedent

from traitlets import default
from traitlets.config.application import catch_config_error
from jupyter_core.application import NoStart

import nbgrader
<<<<<<< HEAD
from .. import preprocessors
from .. import plugins
from ..coursedir import CourseDirectory
from ..auth import Authenticator
from .. import exchange
from .. import converters
=======
>>>>>>> 994d54aa
from .baseapp import nbgrader_aliases, nbgrader_flags
from . import (
    NbGrader,
    AssignApp,
    AutogradeApp,
    FormgradeApp,
    FeedbackApp,
    ValidateApp,
    ReleaseApp,
    CollectApp,
    FetchApp,
    SubmitApp,
    ListApp,
    ExtensionApp,
    QuickStartApp,
    ExportApp,
    DbApp,
    UpdateApp,
    ZipCollectApp,
    GenerateConfigApp
)

aliases = {}
aliases.update(nbgrader_aliases)
aliases.update({
})

flags = {}
flags.update(nbgrader_flags)
flags.update({
})


class NbGraderApp(NbGrader):

    name = u'nbgrader'
    description = u'A system for assigning and grading notebooks'
    version = nbgrader.__version__

    aliases = aliases
    flags = flags

    examples = """
        The nbgrader application is a system for assigning and grading notebooks.
        Each subcommand of this program corresponds to a different step in the
        grading process. In order to facilitate the grading pipeline, nbgrader
        places some constraints on how the assignments must be structured. By
        default, the directory structure for the assignments must look like this:

            {nbgrader_step}/{student_id}/{assignment_id}/{notebook_id}.ipynb

        where 'nbgrader_step' is the step in the nbgrader pipeline, 'student_id'
        is the ID of the student, 'assignment_id' is the name of the assignment,
        and 'notebook_id' is the name of the notebook (excluding the extension).
        For example, when running `nbgrader autograde "Problem Set 1"`, the
        autograder will first look for all notebooks for all students in the
        following directories:

            submitted/*/Problem Set 1/*.ipynb

        and it will write the autograded notebooks to the corresponding directory
        and filename for each notebook and each student:

            autograded/{student_id}/Problem Set 1/{notebook_id}.ipynb

        These variables, as well as the overall directory structure, can be
        configured through the `NbGrader` class (run `nbgrader --help-all`
        to see these options).

        For more details on how each of the subcommands work, please see the help
        for that command (e.g. `nbgrader assign --help-all`).
        """

    subcommands = dict(
        assign=(
            AssignApp,
            dedent(
                """
                Create the student version of an assignment. Intended for use by
                instructors only.
                """
            ).strip()
        ),
        autograde=(
            AutogradeApp,
            dedent(
                """
                Autograde submitted assignments. Intended for use by instructors
                only.
                """
            ).strip()
        ),
        formgrade=(
            FormgradeApp,
            dedent(
                """
                Manually grade assignments (after autograding). Intended for use
                by instructors only.
                """
            ).strip()
        ),
        feedback=(
            FeedbackApp,
            dedent(
                """
                Generate feedback (after autograding and manual grading).
                Intended for use by instructors only.
                """
            ).strip()
        ),
        validate=(
            ValidateApp,
            dedent(
                """
                Validate a notebook in an assignment. Intended for use by
                instructors and students.
                """
            ).strip()
        ),
        release=(
            ReleaseApp,
            dedent(
                """
                Release an assignment to students through the nbgrader exchange.
                Intended for use by instructors only.
                """
            ).strip()
        ),
        collect=(
            CollectApp,
            dedent(
                """
                Collect an assignment from students through the nbgrader exchange.
                Intended for use by instructors only.
                """
            ).strip()
        ),
        zip_collect=(
            ZipCollectApp,
            dedent(
                """
                Collect assignment submissions from files and/or archives (zip
                files) manually downloaded from a LMS.
                Intended for use by instructors only.
                """
            ).strip()
        ),
        fetch=(
            FetchApp,
            dedent(
                """
                Fetch an assignment from an instructor through the nbgrader exchange.
                Intended for use by students only.
                """
            ).strip()
        ),
        submit=(
            SubmitApp,
            dedent(
                """
                Submit an assignment to an instructor through the nbgrader exchange.
                Intended for use by students only.
                """
            ).strip()
        ),
        list=(
            ListApp,
            dedent(
                """
                List inbound or outbound assignments in the nbgrader exchange.
                Intended for use by instructors and students.
                """
            ).strip()
        ),
        extension=(
            ExtensionApp,
            dedent(
                """
                Install and activate the "Create Assignment" notebook extension.
                """
            ).strip()
        ),
        quickstart=(
            QuickStartApp,
            dedent(
                """
                Create an example class files directory with an example
                config file and assignment.
                """
            ).strip()
        ),
        export=(
            ExportApp,
            dedent(
                """
                Export grades from the database to another format.
                """
            ).strip()
        ),
        db=(
            DbApp,
            dedent(
                """
                Perform operations on the nbgrader database, such as adding,
                removing, importing, and listing assignments or students.
                """
            ).strip()
        ),
        update=(
            UpdateApp,
            dedent(
                """
                Update nbgrader cell metadata to the most recent version.
                """
            ).strip()
        ),
        generate_config=(
            GenerateConfigApp,
            dedent(
                """
                Generates a default nbgrader_config.py file.
                """
            ).strip()
        ),
    )

    @default("classes")
    def _classes_default(self):
<<<<<<< HEAD
        classes = super(NbGraderApp, self)._classes_default()

        # include the coursedirectory
        classes.append(CourseDirectory)

        # include the authenticator
        classes.append(Authenticator)

        # include all the apps that have configurable options
        for _, (app, _) in self.subcommands.items():
            if len(app.class_traits(config=True)) > 0:
                classes.append(app)

        # include plugins that have configurable options
        for pg_name in plugins.__all__:
            pg = getattr(plugins, pg_name)
            if pg.class_traits(config=True):
                classes.append(pg)

        # include all preprocessors that have configurable options
        for pp_name in preprocessors.__all__:
            pp = getattr(preprocessors, pp_name)
            if len(pp.class_traits(config=True)) > 0:
                classes.append(pp)

        # include all the exchange actions
        for ex_name in exchange.__all__:
            ex = getattr(exchange, ex_name)
            if hasattr(ex, "class_traits") and ex.class_traits(config=True):
                classes.append(ex)

        # include all the converters
        for ex_name in converters.__all__:
            ex = getattr(converters, ex_name)
            if hasattr(ex, "class_traits") and ex.class_traits(config=True):
                classes.append(ex)

        return classes
=======
        return self.all_configurable_classes()
>>>>>>> 994d54aa

    @catch_config_error
    def initialize(self, argv=None):
        super(NbGraderApp, self).initialize(argv)

    def start(self):
        # check: is there a subapp given?
        if self.subapp is None:
            print("No command given (run with --help for options). List of subcommands:\n")
            self.print_subcommands()

        # This starts subapps
        super(NbGraderApp, self).start()

    def print_version(self):
        print("Python version {}".format(sys.version))
        print("nbgrader version {}".format(nbgrader.__version__))

def main():
    NbGraderApp.launch_instance()<|MERGE_RESOLUTION|>--- conflicted
+++ resolved
@@ -11,15 +11,6 @@
 from jupyter_core.application import NoStart
 
 import nbgrader
-<<<<<<< HEAD
-from .. import preprocessors
-from .. import plugins
-from ..coursedir import CourseDirectory
-from ..auth import Authenticator
-from .. import exchange
-from .. import converters
-=======
->>>>>>> 994d54aa
 from .baseapp import nbgrader_aliases, nbgrader_flags
 from . import (
     NbGrader,
@@ -248,48 +239,7 @@
 
     @default("classes")
     def _classes_default(self):
-<<<<<<< HEAD
-        classes = super(NbGraderApp, self)._classes_default()
-
-        # include the coursedirectory
-        classes.append(CourseDirectory)
-
-        # include the authenticator
-        classes.append(Authenticator)
-
-        # include all the apps that have configurable options
-        for _, (app, _) in self.subcommands.items():
-            if len(app.class_traits(config=True)) > 0:
-                classes.append(app)
-
-        # include plugins that have configurable options
-        for pg_name in plugins.__all__:
-            pg = getattr(plugins, pg_name)
-            if pg.class_traits(config=True):
-                classes.append(pg)
-
-        # include all preprocessors that have configurable options
-        for pp_name in preprocessors.__all__:
-            pp = getattr(preprocessors, pp_name)
-            if len(pp.class_traits(config=True)) > 0:
-                classes.append(pp)
-
-        # include all the exchange actions
-        for ex_name in exchange.__all__:
-            ex = getattr(exchange, ex_name)
-            if hasattr(ex, "class_traits") and ex.class_traits(config=True):
-                classes.append(ex)
-
-        # include all the converters
-        for ex_name in converters.__all__:
-            ex = getattr(converters, ex_name)
-            if hasattr(ex, "class_traits") and ex.class_traits(config=True):
-                classes.append(ex)
-
-        return classes
-=======
         return self.all_configurable_classes()
->>>>>>> 994d54aa
 
     @catch_config_error
     def initialize(self, argv=None):
