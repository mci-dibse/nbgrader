--- conflicted
+++ resolved
@@ -17,14 +17,11 @@
 from traitlets.config.loader import Config
 
 from ..coursedir import CourseDirectory
-<<<<<<< HEAD
 from ..auth import Authenticator
-=======
 from .. import preprocessors
 from .. import plugins
 from .. import exchange
 from .. import converters
->>>>>>> 994d54aa
 
 
 nbgrader_aliases = {
@@ -131,6 +128,9 @@
         # include the coursedirectory
         classes.append(CourseDirectory)
 
+        # include the authenticator
+        classes.append(Authenticator)
+
         # include all the apps that have configurable options
         for _, (app, _) in self.subcommands.items():
             if len(app.class_traits(config=True)) > 0:
